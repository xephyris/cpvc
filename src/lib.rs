--- conflicted
+++ resolved
@@ -305,34 +305,6 @@
     #[allow(unused_assignments)]
     let mut success = None;
     #[cfg(target_os="macos")]{
-<<<<<<< HEAD
-        let factor = 14.29;
-        let output = Command::new("osascript").arg("-e").arg(format!("set Volume {}",(percent as f32 / factor * 100.0).round() / 100.0)).output().expect("Are you running on MacOS?");
-        success.replace(output.status.success());
-    }
-    #[cfg(target_os="windows")] {
-        use windows::Win32::System::Com::CLSCTX_ALL;
-        use windows::Win32::Media::Audio::Endpoints::IAudioEndpointVolume;
-        use std::ptr;
-
-        let device = get_default_output_device();
-        unsafe {
-            let volume_controls = device.Activate::<IAudioEndpointVolume>(CLSCTX_ALL, None).unwrap();
-            if volume_controls.GetMute().unwrap().into() {
-                volume_controls.SetMute(false, ptr::null()).unwrap();
-            }
-
-            let channel_count = volume_controls.GetChannelCount().unwrap();
-            for channel in 0..channel_count {
-                volume_controls.SetChannelVolumeLevelScalar(channel, percent as f32 / 100.0, ptr::null()).unwrap();
-            }   
-
-            if percent == 0 {
-                volume_controls.SetMute(true, ptr::null()).unwrap();
-            }
-        }
-        success.replace(true);
-=======
         let captured_device_id = capture_output_device_id();
         if captured_device_id.is_ok() {
             let device_id = captured_device_id.unwrap();
@@ -382,12 +354,35 @@
                         }
                     }  
                 }
-                success = sync_status;
+                success.replace(sync_status);
             } else {
-                success = false;
-            }
-        }
->>>>>>> f8ad044e
+                success.replace(false);
+            }
+        }
+        success.replace(output.status.success());
+    }
+    #[cfg(target_os="windows")] {
+        use windows::Win32::System::Com::CLSCTX_ALL;
+        use windows::Win32::Media::Audio::Endpoints::IAudioEndpointVolume;
+        use std::ptr;
+
+        let device = get_default_output_device();
+        unsafe {
+            let volume_controls = device.Activate::<IAudioEndpointVolume>(CLSCTX_ALL, None).unwrap();
+            if volume_controls.GetMute().unwrap().into() {
+                volume_controls.SetMute(false, ptr::null()).unwrap();
+            }
+
+            let channel_count = volume_controls.GetChannelCount().unwrap();
+            for channel in 0..channel_count {
+                volume_controls.SetChannelVolumeLevelScalar(channel, percent as f32 / 100.0, ptr::null()).unwrap();
+            }   
+
+            if percent == 0 {
+                volume_controls.SetMute(true, ptr::null()).unwrap();
+            }
+        }
+        success.replace(true);
     }
     #[cfg(target_os="linux")] {
         let mixer = Mixer::new("pipewire", false);
@@ -650,30 +645,19 @@
     
     fn sound_devices() {
         dbg!(get_sound_devices());
-<<<<<<< HEAD
-=======
         dbg!(get_system_volume());
         // get_default_output_dev();
->>>>>>> f8ad044e
         assert_eq!(false, true);
     }
 
     #[test]
     #[ignore]
     fn current_output() {
-<<<<<<< HEAD
-        dbg!(set_system_volume(0));
-        
+        dbg!(set_system_volume(0));  
         assert!(false);
     }
 
-     #[test] 
-=======
-        // assert!(set_system_volume(24));
-    }
-
     #[test] 
->>>>>>> f8ad044e
     #[ignore]
     fn sound_devices_cmd() {
         assert_eq!(false, true);
@@ -685,13 +669,13 @@
         assert!(command::set_system_volume_command(24));
     }
 
-    #[test]
-    #[ignore]
-    fn get_device_details() {
-        println!("{}", get_default_output_dev());
-        get_output_device_details(capture_output_device_id().unwrap()).unwrap();
-        assert!(false);
-    }
+    // #[test]
+    // #[ignore]
+    // fn get_device_details() {
+    //     println!("{}", get_default_output_dev());
+    //     get_output_device_details(capture_output_device_id().unwrap()).unwrap();
+    //     assert!(false);
+    // }
 
 
 }